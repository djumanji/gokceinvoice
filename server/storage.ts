<<<<<<< HEAD
import { type User, type InsertUser, type Client, type InsertClient, type Invoice, type InsertInvoice, type LineItem, type InsertLineItem, type Service, type InsertService, type Expense, type InsertExpense, type BankAccount, type InsertBankAccount, type Project, type InsertProject, type InviteToken, type InsertInviteToken, type WaitlistEntry, type InsertWaitlist } from "@shared/schema";
=======
import { type User, type InsertUser, type Client, type InsertClient, type Invoice, type InsertInvoice, type LineItem, type InsertLineItem, type Service, type InsertService, type Expense, type InsertExpense, type BankAccount, type InsertBankAccount, type Project, type InsertProject, type RecurringInvoice, type InsertRecurringInvoice, type RecurringInvoiceItem, type InsertRecurringInvoiceItem, type Payment, type InsertPayment } from "@shared/schema";
>>>>>>> 3987e6b1
import { randomUUID } from "crypto";
import { PgStorage } from './postgres-storage';

export interface IStorage {
  // Users
  getUserByEmail(email: string): Promise<User | undefined>;
  getUserById(id: string): Promise<User | undefined>;
  createUser(user: InsertUser): Promise<User>;
  getUserByProvider(provider: string, providerId: string): Promise<User | undefined>;
  updateUser(id: string, user: Partial<InsertUser>): Promise<User | undefined>;
  getUserByVerificationToken(token: string): Promise<User | undefined>;
  verifyUserEmail(userId: string): Promise<void>;
  getUserByPasswordResetToken(token: string): Promise<User | undefined>;

  // Clients
  getClients(userId: string): Promise<Client[]>;
  getClient(id: string, userId: string): Promise<Client | undefined>;
  getClient(id: string): Promise<Client | undefined>;
  createClient(client: InsertClient): Promise<Client>;
  updateClient(id: string, userId: string, client: Partial<InsertClient>): Promise<Client | undefined>;
  deleteClient(id: string, userId: string): Promise<boolean>;

  // Invoices
  getInvoices(userId: string): Promise<Invoice[]>;
  getInvoice(id: string, userId: string): Promise<Invoice | undefined>;
  getNextInvoiceNumber(userId: string): Promise<string>;
  getScheduledInvoicesDue(): Promise<Invoice[]>;
  getScheduledInvoicesCount(): Promise<number>;
  createInvoice(invoice: InsertInvoice): Promise<Invoice>;
  createInvoiceWithLineItems(invoice: InsertInvoice, lineItems: any[]): Promise<Invoice>;
  updateInvoice(id: string, userId: string, invoice: Partial<InsertInvoice>): Promise<Invoice | undefined>;
  deleteInvoice(id: string, userId: string): Promise<boolean>;

  // Line Items
  getLineItemsByInvoice(invoiceId: string): Promise<LineItem[]>;
  createLineItem(lineItem: InsertLineItem): Promise<LineItem>;
  updateLineItem(id: string, lineItem: Partial<InsertLineItem>): Promise<LineItem | undefined>;
  deleteLineItem(id: string): Promise<boolean>;
  deleteLineItemsByInvoice(invoiceId: string): Promise<void>;

  // Services
  getServices(userId: string): Promise<Service[]>;
  getService(id: string, userId: string): Promise<Service | undefined>;
  createService(service: InsertService): Promise<Service>;
  updateService(id: string, userId: string, service: Partial<InsertService>): Promise<Service | undefined>;
  deleteService(id: string, userId: string): Promise<boolean>;

  // Expenses
  getExpenses(userId: string): Promise<Expense[]>;
  getExpense(id: string, userId: string): Promise<Expense | undefined>;
  createExpense(expense: InsertExpense): Promise<Expense>;
  updateExpense(id: string, userId: string, expense: Partial<InsertExpense>): Promise<Expense | undefined>;
  deleteExpense(id: string, userId: string): Promise<boolean>;

  // Bank Accounts
  getBankAccounts(userId: string): Promise<BankAccount[]>;
  getBankAccount(id: string, userId: string): Promise<BankAccount | undefined>;
  createBankAccount(userId: string, bankAccount: InsertBankAccount): Promise<BankAccount>;
  updateBankAccount(id: string, userId: string, bankAccount: Partial<InsertBankAccount>): Promise<BankAccount | undefined>;
  deleteBankAccount(id: string, userId: string): Promise<boolean>;
  setDefaultBankAccount(id: string, userId: string): Promise<void>;

  // Projects
  getProjectsByClient(clientId: string, userId: string): Promise<Project[]>;
  getProject(id: string, userId: string): Promise<Project | undefined>;
  createProject(project: InsertProject): Promise<Project>;
  updateProject(id: string, userId: string, project: Partial<InsertProject>): Promise<Project | undefined>;
  deleteProject(id: string, userId: string): Promise<boolean>;

<<<<<<< HEAD
  // Invite Tokens
  createInviteToken(senderId: string, recipientEmail?: string): Promise<InviteToken>;
  getInviteTokenByToken(token: string): Promise<InviteToken | undefined>;
  updateInviteTokenStatus(tokenId: string, status: 'used' | 'expired'): Promise<void>;
  getUserInviteTokens(userId: string): Promise<InviteToken[]>;
  decrementUserInvites(userId: string): Promise<void>;

  // Waitlist
  addToWaitlist(email: string, source?: string): Promise<WaitlistEntry>;
  getWaitlistCount(): Promise<number>;
=======
  // Recurring Invoices
  getRecurringInvoices(userId: string): Promise<RecurringInvoice[]>;
  getRecurringInvoice(id: string, userId: string): Promise<RecurringInvoice | undefined>;
  createRecurringInvoice(recurringInvoice: InsertRecurringInvoice, items: InsertRecurringInvoiceItem[]): Promise<RecurringInvoice>;
  updateRecurringInvoice(id: string, userId: string, recurringInvoice: Partial<InsertRecurringInvoice>): Promise<RecurringInvoice | undefined>;
  deleteRecurringInvoice(id: string, userId: string): Promise<boolean>;
  getRecurringInvoiceItems(recurringInvoiceId: string): Promise<RecurringInvoiceItem[]>;
  getRecurringInvoicesDueForGeneration(): Promise<RecurringInvoice[]>;

  // Payments
  getPaymentsByInvoice(invoiceId: string): Promise<Payment[]>;
  getPayment(id: string): Promise<Payment | undefined>;
  createPayment(payment: InsertPayment): Promise<Payment>;
  deletePayment(id: string): Promise<boolean>;
>>>>>>> 3987e6b1
}

export class MemStorage implements IStorage {
  private users: Map<string, User>;
  private clients: Map<string, Client>;
  private invoices: Map<string, Invoice>;
  private lineItems: Map<string, LineItem>;
  private services: Map<string, Service>;
  private expenses: Map<string, Expense>;
  private projects: Map<string, Project>;

  constructor() {
    this.users = new Map();
    this.clients = new Map();
    this.invoices = new Map();
    this.lineItems = new Map();
    this.services = new Map();
    this.expenses = new Map();
    this.projects = new Map();
  }
  
  // Users
  async getUserByEmail(email: string): Promise<User | undefined> {
    return Array.from(this.users.values()).find(u => u.email === email);
  }
  
  async getUserById(id: string): Promise<User | undefined> {
    return this.users.get(id);
  }
  
  async createUser(insertUser: InsertUser): Promise<User> {
    const id = randomUUID();
    const user: User = {
      id,
      email: insertUser.email,
      username: insertUser.username ?? null,
      password: insertUser.password ?? null,
      provider: insertUser.provider ?? "local",
      providerId: insertUser.providerId ?? null,
      isEmailVerified: insertUser.isEmailVerified ?? false,
      emailVerificationToken: insertUser.emailVerificationToken ?? null,
      emailVerificationExpires: insertUser.emailVerificationExpires ?? null,
      passwordResetToken: insertUser.passwordResetToken ?? null,
      passwordResetExpires: insertUser.passwordResetExpires ?? null,
      companyName: insertUser.companyName ?? null,
      companyLogo: insertUser.companyLogo ?? null,
      address: insertUser.address ?? null,
      phone: insertUser.phone ?? null,
      taxOfficeId: insertUser.taxOfficeId ?? null,
      preferredCurrency: insertUser.preferredCurrency ?? null,
      isProspect: insertUser.isProspect ?? false,
      marketingOnly: insertUser.marketingOnly ?? false,
      createdAt: new Date(),
      updatedAt: new Date(),
    };
    this.users.set(id, user);
    return user;
  }
  
  async getUserByProvider(provider: string, providerId: string): Promise<User | undefined> {
    return Array.from(this.users.values()).find(
      u => u.provider === provider && u.providerId === providerId
    );
  }
  
  async updateUser(id: string, updateData: Partial<InsertUser>): Promise<User | undefined> {
    const existing = this.users.get(id);
    if (!existing) return undefined;
    const updated: User = { ...existing, ...updateData, updatedAt: new Date() };
    this.users.set(id, updated);
    return updated;
  }

  async getUserByVerificationToken(token: string): Promise<User | undefined> {
    return Array.from(this.users.values()).find(u => u.emailVerificationToken === token);
  }

  async verifyUserEmail(userId: string): Promise<void> {
    const existing = this.users.get(userId);
    if (existing) {
      const updated: User = {
        ...existing,
        isEmailVerified: true,
        emailVerificationToken: null,
        emailVerificationExpires: null,
        updatedAt: new Date(),
      };
      this.users.set(userId, updated);
    }
  }

  async getUserByPasswordResetToken(token: string): Promise<User | undefined> {
    return Array.from(this.users.values()).find(u => u.passwordResetToken === token);
  }

  // Clients
  async getClients(userId: string): Promise<Client[]> {
    return Array.from(this.clients.values()).filter(c => c.userId === userId);
  }

  async getClient(id: string, userId: string): Promise<Client | undefined> {
    const client = this.clients.get(id);
    if (client && client.userId === userId) {
      return client;
    }
    return undefined;
  }

  async createClient(insertClient: InsertClient): Promise<Client> {
    const id = randomUUID();
    const client: Client = {
      id,
      userId: insertClient.userId ?? null,
      name: insertClient.name,
      email: insertClient.email,
      company: insertClient.company ?? null,
      phone: insertClient.phone ?? null,
      website: insertClient.website ?? null,
      address: insertClient.address ?? null,
      taxId: insertClient.taxId ?? null,
      paymentTerms: insertClient.paymentTerms ?? null,
      currency: insertClient.currency ?? null,
      notes: insertClient.notes ?? null,
      isActive: insertClient.isActive ?? true,
      createdAt: new Date(),
      updatedAt: new Date(),
    };
    this.clients.set(id, client);
    return client;
  }

  async updateClient(id: string, userId: string, updateData: Partial<InsertClient>): Promise<Client | undefined> {
    const existing = this.clients.get(id);
    if (!existing || existing.userId !== userId) return undefined;
    const updated: Client = { ...existing, ...updateData };
    this.clients.set(id, updated);
    return updated;
  }

  async deleteClient(id: string, userId: string): Promise<boolean> {
    const existing = this.clients.get(id);
    if (!existing || existing.userId !== userId) return false;
    this.clients.delete(id);
    return true;
  }

  // Invoices
  async getInvoices(userId: string): Promise<Invoice[]> {
    return Array.from(this.invoices.values()).filter(i => i.userId === userId);
  }

  async getInvoice(id: string, userId: string): Promise<Invoice | undefined> {
    const invoice = this.invoices.get(id);
    if (invoice && invoice.userId === userId) {
      return invoice;
    }
    return undefined;
  }

  async getNextInvoiceNumber(userId: string): Promise<string> {
    const userInvoices = Array.from(this.invoices.values()).filter(i => i.userId === userId);
    const lastInvoice = userInvoices
      .map(inv => {
        const match = inv.invoiceNumber.match(/INV-(\d+)/);
        return match ? parseInt(match[1]) : 0;
      })
      .sort((a, b) => b - a)[0] || 0;

    const nextNum = (lastInvoice + 1).toString().padStart(6, "0");
    return `INV-${nextNum}`;
  }

  async createInvoice(insertInvoice: InsertInvoice): Promise<Invoice> {
    const id = randomUUID();
    const invoice: Invoice = {
      id,
      userId: insertInvoice.userId ?? null,
      invoiceNumber: insertInvoice.invoiceNumber,
      clientId: insertInvoice.clientId,
      date: insertInvoice.date ?? new Date(),
      orderNumber: insertInvoice.orderNumber ?? null,
      projectNumber: insertInvoice.projectNumber ?? null,
      forProject: insertInvoice.forProject ?? null,
      status: insertInvoice.status ?? "draft",
      notes: insertInvoice.notes ?? null,
      subtotal: insertInvoice.subtotal,
      tax: insertInvoice.tax ?? "0",
      taxRate: insertInvoice.taxRate ?? "0",
      total: insertInvoice.total,
    };
    this.invoices.set(id, invoice);
    return invoice;
  }

  async createInvoiceWithLineItems(insertInvoice: InsertInvoice, lineItems: any[]): Promise<Invoice> {
    // For in-memory storage, we can't have real transactions, but we'll simulate atomic behavior
    let createdInvoiceId: string | null = null;
    try {
      const invoice = await this.createInvoice(insertInvoice);
      createdInvoiceId = invoice.id;
      
      // Create line items
      for (const item of lineItems) {
        const qty = parseFloat(item.quantity);
        const price = parseFloat(item.price);
        const amount = qty * price;

        const lineItem: LineItem = {
          id: randomUUID(),
          invoiceId: invoice.id,
          description: item.description,
          quantity: qty.toString(),
          price: price.toFixed(2),
          amount: amount.toFixed(2),
        };
        this.lineItems.set(lineItem.id, lineItem);
      }
      
      return invoice;
    } catch (error) {
      // If anything fails, clean up the invoice
      if (createdInvoiceId) {
        this.invoices.delete(createdInvoiceId);
        // Also clean up any line items that were created
        const invoiceLineItems = Array.from(this.lineItems.values()).filter(li => li.invoiceId === createdInvoiceId);
        invoiceLineItems.forEach(li => this.lineItems.delete(li.id));
      }
      throw error;
    }
  }

  async updateInvoice(id: string, userId: string, updateData: Partial<InsertInvoice>): Promise<Invoice | undefined> {
    const existing = this.invoices.get(id);
    if (!existing || existing.userId !== userId) return undefined;
    const updated: Invoice = { ...existing, ...updateData };
    this.invoices.set(id, updated);
    return updated;
  }

  async deleteInvoice(id: string, userId: string): Promise<boolean> {
    const existing = this.invoices.get(id);
    if (!existing || existing.userId !== userId) return false;
    await this.deleteLineItemsByInvoice(id);
    this.invoices.delete(id);
    return true;
  }

  // Line Items
  async getLineItemsByInvoice(invoiceId: string): Promise<LineItem[]> {
    return Array.from(this.lineItems.values()).filter(
      (item) => item.invoiceId === invoiceId
    );
  }

  async createLineItem(insertLineItem: InsertLineItem): Promise<LineItem> {
    const id = randomUUID();
    const lineItem: LineItem = { ...insertLineItem, id };
    this.lineItems.set(id, lineItem);
    return lineItem;
  }

  async updateLineItem(id: string, updateData: Partial<InsertLineItem>): Promise<LineItem | undefined> {
    const existing = this.lineItems.get(id);
    if (!existing) return undefined;
    const updated: LineItem = { ...existing, ...updateData };
    this.lineItems.set(id, updated);
    return updated;
  }

  async deleteLineItem(id: string): Promise<boolean> {
    return this.lineItems.delete(id);
  }

  async deleteLineItemsByInvoice(invoiceId: string): Promise<void> {
    const items = await this.getLineItemsByInvoice(invoiceId);
    for (const item of items) {
      this.lineItems.delete(item.id);
    }
  }

  // Services
  async getServices(userId: string): Promise<Service[]> {
    return Array.from(this.services.values()).filter(s => s.userId === userId);
  }

  async getService(id: string, userId: string): Promise<Service | undefined> {
    const service = this.services.get(id);
    if (service && service.userId === userId) {
      return service;
    }
    return undefined;
  }

  async createService(insertService: InsertService): Promise<Service> {
    const id = randomUUID();
    const service: Service = {
      id,
      userId: insertService.userId ?? null,
      name: insertService.name,
      description: insertService.description ?? null,
      category: insertService.category ?? null,
      price: insertService.price,
      unit: insertService.unit ?? "item",
      isActive: insertService.isActive ?? true,
      createdAt: new Date(),
      updatedAt: new Date(),
    };
    this.services.set(id, service);
    return service;
  }

  async updateService(id: string, userId: string, updateData: Partial<InsertService>): Promise<Service | undefined> {
    const existing = this.services.get(id);
    if (!existing || existing.userId !== userId) return undefined;
    const updated: Service = { ...existing, ...updateData, updatedAt: new Date() };
    this.services.set(id, updated);
    return updated;
  }

  async deleteService(id: string, userId: string): Promise<boolean> {
    const existing = this.services.get(id);
    if (!existing || existing.userId !== userId) return false;
    this.services.delete(id);
    return true;
  }

  // Expenses
  async getExpenses(userId: string): Promise<Expense[]> {
    return Array.from(this.expenses.values()).filter(e => e.userId === userId);
  }

  async getExpense(id: string, userId: string): Promise<Expense | undefined> {
    const expense = this.expenses.get(id);
    if (expense && expense.userId === userId) {
      return expense;
    }
    return undefined;
  }

  async createExpense(insertExpense: InsertExpense): Promise<Expense> {
    const id = randomUUID();
    const expense: Expense = {
      id,
      userId: insertExpense.userId ?? null,
      description: insertExpense.description,
      category: insertExpense.category,
      amount: insertExpense.amount,
      date: insertExpense.date as any,
      paymentMethod: insertExpense.paymentMethod ?? "other",
      vendor: insertExpense.vendor ?? null,
      isTaxDeductible: insertExpense.isTaxDeductible ?? true,
      receipt: insertExpense.receipt ?? null,
      tags: insertExpense.tags ?? null,
      createdAt: new Date(),
      updatedAt: new Date(),
    };
    this.expenses.set(id, expense);
    return expense;
  }

  async updateExpense(id: string, userId: string, updateData: Partial<InsertExpense>): Promise<Expense | undefined> {
    const existing = this.expenses.get(id);
    if (!existing || existing.userId !== userId) return undefined;
    const updated: Expense = { ...existing, ...updateData, updatedAt: new Date() };
    this.expenses.set(id, updated);
    return updated;
  }

  async deleteExpense(id: string, userId: string): Promise<boolean> {
    const existing = this.expenses.get(id);
    if (!existing || existing.userId !== userId) return false;
    this.expenses.delete(id);
    return true;
  }

  // Bank Accounts - stub implementations
  async getBankAccounts(userId: string): Promise<BankAccount[]> {
    return [];
  }

  async getBankAccount(id: string, userId: string): Promise<BankAccount | undefined> {
    return undefined;
  }

  async createBankAccount(userId: string, bankAccount: InsertBankAccount): Promise<BankAccount> {
    throw new Error("Not implemented in MemStorage");
  }

  async updateBankAccount(id: string, userId: string, bankAccount: Partial<InsertBankAccount>): Promise<BankAccount | undefined> {
    return undefined;
  }

  async deleteBankAccount(id: string, userId: string): Promise<boolean> {
    return false;
  }

  async setDefaultBankAccount(id: string, userId: string): Promise<void> {
    // Stub
  }

  // Projects
  async getProjectsByClient(clientId: string, userId: string): Promise<Project[]> {
    const client = this.clients.get(clientId);
    if (!client || client.userId !== userId) {
      return [];
    }
    return Array.from(this.projects.values()).filter(p => p.clientId === clientId && p.isActive);
  }

  async getProject(id: string, userId: string): Promise<Project | undefined> {
    const project = this.projects.get(id);
    if (!project) return undefined;
    
    const client = this.clients.get(project.clientId);
    if (!client || client.userId !== userId) return undefined;
    
    return project;
  }

  async createProject(insertProject: InsertProject): Promise<Project> {
    const id = randomUUID();
    const project: Project = {
      id,
      clientId: insertProject.clientId,
      name: insertProject.name,
      description: insertProject.description ?? null,
      isActive: insertProject.isActive ?? true,
      createdAt: new Date(),
      updatedAt: new Date(),
    };
    this.projects.set(id, project);
    return project;
  }

  async updateProject(id: string, userId: string, updateData: Partial<InsertProject>): Promise<Project | undefined> {
    const existing = await this.getProject(id, userId);
    if (!existing) return undefined;
    
    const updated: Project = { ...existing, ...updateData, updatedAt: new Date() };
    this.projects.set(id, updated);
    return updated;
  }

  async deleteProject(id: string, userId: string): Promise<boolean> {
    const existing = await this.getProject(id, userId);
    if (!existing) return false;
    this.projects.delete(id);
    return true;
  }

  // Scheduler-specific methods (no user ID checks for background processing)
  async getClient(id: string): Promise<Client | undefined> {
    return this.clients.get(id);
  }

  async getScheduledInvoicesDue(): Promise<Invoice[]> {
    const now = new Date();
    return Array.from(this.invoices.values()).filter(invoice =>
      invoice.status === 'scheduled' &&
      invoice.scheduledDate &&
      new Date(invoice.scheduledDate) <= now
    );
  }

  async getScheduledInvoicesCount(): Promise<number> {
    return (await this.getScheduledInvoicesDue()).length;
  }

  // Invite Tokens - stub implementations
  async createInviteToken(senderId: string, recipientEmail?: string): Promise<InviteToken> {
    throw new Error("Not implemented in MemStorage");
  }

  async getInviteTokenByToken(token: string): Promise<InviteToken | undefined> {
    throw new Error("Not implemented in MemStorage");
  }

  async updateInviteTokenStatus(tokenId: string, status: 'used' | 'expired'): Promise<void> {
    throw new Error("Not implemented in MemStorage");
  }

  async getUserInviteTokens(userId: string): Promise<InviteToken[]> {
    throw new Error("Not implemented in MemStorage");
  }

  async decrementUserInvites(userId: string): Promise<void> {
    throw new Error("Not implemented in MemStorage");
  }

  // Waitlist - stub implementations
  async addToWaitlist(email: string, source?: string): Promise<WaitlistEntry> {
    throw new Error("Not implemented in MemStorage");
  }

  async getWaitlistCount(): Promise<number> {
    throw new Error("Not implemented in MemStorage");
  }
}

// Use PostgreSQL if DATABASE_URL is set, otherwise use in-memory storage
function createStorage() {
  if (process.env.DATABASE_URL) {
    try {
      const dbUrl = process.env.DATABASE_URL;
      console.log('Initializing PostgreSQL storage with URL:', dbUrl.replace(/:[^:@]+@/, ':****@'));
      
      // Validate DATABASE_URL format
      if (!dbUrl.includes('://')) {
        console.error('Invalid DATABASE_URL format. Missing protocol (postgresql:// or postgres://)');
        console.log('Falling back to in-memory storage');
        return new MemStorage();
      }
      
      return new PgStorage();
    } catch (error) {
      console.error('Failed to initialize PostgreSQL storage, falling back to in-memory storage');
      console.error('Error:', error instanceof Error ? error.message : String(error));
      return new MemStorage();
    }
  }
  console.log('DATABASE_URL not set, using in-memory storage');
  return new MemStorage();
}

export const storage = createStorage();<|MERGE_RESOLUTION|>--- conflicted
+++ resolved
@@ -1,8 +1,4 @@
-<<<<<<< HEAD
-import { type User, type InsertUser, type Client, type InsertClient, type Invoice, type InsertInvoice, type LineItem, type InsertLineItem, type Service, type InsertService, type Expense, type InsertExpense, type BankAccount, type InsertBankAccount, type Project, type InsertProject, type InviteToken, type InsertInviteToken, type WaitlistEntry, type InsertWaitlist } from "@shared/schema";
-=======
 import { type User, type InsertUser, type Client, type InsertClient, type Invoice, type InsertInvoice, type LineItem, type InsertLineItem, type Service, type InsertService, type Expense, type InsertExpense, type BankAccount, type InsertBankAccount, type Project, type InsertProject, type RecurringInvoice, type InsertRecurringInvoice, type RecurringInvoiceItem, type InsertRecurringInvoiceItem, type Payment, type InsertPayment } from "@shared/schema";
->>>>>>> 3987e6b1
 import { randomUUID } from "crypto";
 import { PgStorage } from './postgres-storage';
 
@@ -72,18 +68,6 @@
   updateProject(id: string, userId: string, project: Partial<InsertProject>): Promise<Project | undefined>;
   deleteProject(id: string, userId: string): Promise<boolean>;
 
-<<<<<<< HEAD
-  // Invite Tokens
-  createInviteToken(senderId: string, recipientEmail?: string): Promise<InviteToken>;
-  getInviteTokenByToken(token: string): Promise<InviteToken | undefined>;
-  updateInviteTokenStatus(tokenId: string, status: 'used' | 'expired'): Promise<void>;
-  getUserInviteTokens(userId: string): Promise<InviteToken[]>;
-  decrementUserInvites(userId: string): Promise<void>;
-
-  // Waitlist
-  addToWaitlist(email: string, source?: string): Promise<WaitlistEntry>;
-  getWaitlistCount(): Promise<number>;
-=======
   // Recurring Invoices
   getRecurringInvoices(userId: string): Promise<RecurringInvoice[]>;
   getRecurringInvoice(id: string, userId: string): Promise<RecurringInvoice | undefined>;
@@ -98,7 +82,6 @@
   getPayment(id: string): Promise<Payment | undefined>;
   createPayment(payment: InsertPayment): Promise<Payment>;
   deletePayment(id: string): Promise<boolean>;
->>>>>>> 3987e6b1
 }
 
 export class MemStorage implements IStorage {
